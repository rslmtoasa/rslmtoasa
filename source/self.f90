--- conflicted
+++ resolved
@@ -662,14 +662,9 @@
                call this%symbolic_atom(ia)%build_pot() ! Build the potential matrix
             end do
             if (this%hamiltonian%hubbardU_check .and. i .gt. 1) then
-<<<<<<< HEAD
                !> Initiate the LDA+U method by building the Hubbard U potential matrix
                call this%bands%build_hubbard_u() ! Improved version. Tested for bccFe and gives exactly the same result
-               ! call this%bands%spdf_Hubbard() 
-=======
-               !> Initiate the LDA+U+J method by building the Hubbard U+J potential matrix
-               call this%bands%Hubbard_U_Potential() 
->>>>>>> 21864faa
+               ! call this%bands%Hubbard_U_Potential()
                !> Initiate the +V intersite Coulomb correction to LDA+U+J
                if (this%recursion%hamiltonian%hubbardV_check) then
                   call this%recursion%recur_b_ij()
